--- conflicted
+++ resolved
@@ -16,7 +16,6 @@
  */
 package org.apache.dubbo.config;
 
-<<<<<<< HEAD
 import static org.apache.dubbo.common.constants.CommonConstants.ANYHOST_KEY;
 import static org.apache.dubbo.common.constants.CommonConstants.ANY_VALUE;
 import static org.apache.dubbo.common.constants.CommonConstants.DEFAULT_METADATA_STORAGE_TYPE;
@@ -27,52 +26,29 @@
 import static org.apache.dubbo.common.constants.CommonConstants.METHODS_KEY;
 import static org.apache.dubbo.common.constants.CommonConstants.MONITOR_KEY;
 import static org.apache.dubbo.common.constants.CommonConstants.PROVIDER_SIDE;
-=======
-import org.apache.dubbo.common.URL;
-import org.apache.dubbo.common.URLBuilder;
-import org.apache.dubbo.common.Version;
-import org.apache.dubbo.common.bytecode.Wrapper;
-import org.apache.dubbo.common.extension.ExtensionLoader;
-import org.apache.dubbo.common.logger.Logger;
-import org.apache.dubbo.common.logger.LoggerFactory;
-import org.apache.dubbo.common.utils.*;
-import org.apache.dubbo.config.annotation.Service;
-import org.apache.dubbo.config.bootstrap.DubboBootstrap;
-import org.apache.dubbo.config.event.ServiceConfigExportedEvent;
-import org.apache.dubbo.config.event.ServiceConfigUnexportedEvent;
-import org.apache.dubbo.config.invoker.DelegateProviderMetaDataInvoker;
-import org.apache.dubbo.config.support.Parameter;
-import org.apache.dubbo.config.utils.ConfigValidationUtils;
-import org.apache.dubbo.event.Event;
-import org.apache.dubbo.event.EventDispatcher;
-import org.apache.dubbo.metadata.WritableMetadataService;
-import org.apache.dubbo.rpc.Exporter;
-import org.apache.dubbo.rpc.Invoker;
-import org.apache.dubbo.rpc.Protocol;
-import org.apache.dubbo.rpc.ProxyFactory;
-import org.apache.dubbo.rpc.cluster.ConfiguratorFactory;
-import org.apache.dubbo.rpc.model.ApplicationModel;
-import org.apache.dubbo.rpc.model.ServiceDescriptor;
-import org.apache.dubbo.rpc.model.ServiceRepository;
-import org.apache.dubbo.rpc.service.GenericService;
-import org.apache.dubbo.rpc.support.ProtocolUtils;
-
-import java.lang.reflect.Method;
-import java.net.*;
-import java.util.*;
-import java.util.concurrent.Executors;
-import java.util.concurrent.ScheduledExecutorService;
-import java.util.concurrent.TimeUnit;
-
->>>>>>> 7b1e88a0
 import static org.apache.dubbo.common.constants.CommonConstants.REGISTER_KEY;
-import static org.apache.dubbo.common.constants.CommonConstants.*;
+import static org.apache.dubbo.common.constants.CommonConstants.REMOTE_METADATA_STORAGE_TYPE;
+import static org.apache.dubbo.common.constants.CommonConstants.REVISION_KEY;
+import static org.apache.dubbo.common.constants.CommonConstants.SIDE_KEY;
 import static org.apache.dubbo.common.constants.RegistryConstants.DYNAMIC_KEY;
-import static org.apache.dubbo.common.utils.NetUtils.*;
-import static org.apache.dubbo.config.Constants.*;
+import static org.apache.dubbo.common.utils.NetUtils.getAvailablePort;
+import static org.apache.dubbo.common.utils.NetUtils.getLocalHost;
+import static org.apache.dubbo.common.utils.NetUtils.isInvalidLocalHost;
+import static org.apache.dubbo.common.utils.NetUtils.isInvalidPort;
+import static org.apache.dubbo.config.Constants.DUBBO_IP_TO_REGISTRY;
+import static org.apache.dubbo.config.Constants.DUBBO_PORT_TO_BIND;
+import static org.apache.dubbo.config.Constants.DUBBO_PORT_TO_REGISTRY;
+import static org.apache.dubbo.config.Constants.MULTICAST;
+import static org.apache.dubbo.config.Constants.SCOPE_NONE;
 import static org.apache.dubbo.remoting.Constants.BIND_IP_KEY;
 import static org.apache.dubbo.remoting.Constants.BIND_PORT_KEY;
-import static org.apache.dubbo.rpc.Constants.*;
+import static org.apache.dubbo.rpc.Constants.GENERIC_KEY;
+import static org.apache.dubbo.rpc.Constants.LOCAL_PROTOCOL;
+import static org.apache.dubbo.rpc.Constants.PROXY_KEY;
+import static org.apache.dubbo.rpc.Constants.SCOPE_KEY;
+import static org.apache.dubbo.rpc.Constants.SCOPE_LOCAL;
+import static org.apache.dubbo.rpc.Constants.SCOPE_REMOTE;
+import static org.apache.dubbo.rpc.Constants.TOKEN_KEY;
 import static org.apache.dubbo.rpc.cluster.Constants.EXPORT_KEY;
 
 import java.lang.reflect.Method;
@@ -350,22 +326,14 @@
         ServiceRepository repository = ApplicationModel.getServiceRepository();
         // 服务描述
         ServiceDescriptor serviceDescriptor = repository.registerService(getInterfaceClass());
-<<<<<<< HEAD
-        repository.registerProvider(getUniqueServiceName(),
-                                    ref,
-                                    serviceDescriptor,
-                                    this,
-                                    serviceMetadata
-=======
+
         // 内部实现：仅仅是放到到两个集合中
         repository.registerProvider(
                 getUniqueServiceName(),
                 ref,
                 serviceDescriptor,
                 this,
-                serviceMetadata
->>>>>>> 7b1e88a0
-                                   );
+                serviceMetadata);
 
         //URL  like registry://127.0.0.1:2181/org.apache.dubbo.registry.RegistryService?application=dubbo-demo-api-provider&dubbo=2.0.2&pid=1495&registry=zookeeper&timestamp=1591472061775
         List<URL> registryURLs = ConfigValidationUtils.loadRegistries(this, true);
