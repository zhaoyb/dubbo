/*
 * Licensed to the Apache Software Foundation (ASF) under one or more
 * contributor license agreements.  See the NOTICE file distributed with
 * this work for additional information regarding copyright ownership.
 * The ASF licenses this file to You under the Apache License, Version 2.0
 * (the "License"); you may not use this file except in compliance with
 * the License.  You may obtain a copy of the License at
 *
 *     http://www.apache.org/licenses/LICENSE-2.0
 *
 * Unless required by applicable law or agreed to in writing, software
 * distributed under the License is distributed on an "AS IS" BASIS,
 * WITHOUT WARRANTIES OR CONDITIONS OF ANY KIND, either express or implied.
 * See the License for the specific language governing permissions and
 * limitations under the License.
 */
package org.apache.dubbo.config.spring.beans.factory.annotation;

import org.apache.dubbo.common.logger.Logger;
import org.apache.dubbo.common.logger.LoggerFactory;
import org.apache.dubbo.common.utils.ArrayUtils;
import org.apache.dubbo.config.annotation.Service;
import org.apache.dubbo.config.spring.ServiceBean;
import org.apache.dubbo.config.spring.context.annotation.DubboClassPathBeanDefinitionScanner;

import org.springframework.beans.BeansException;
import org.springframework.beans.MutablePropertyValues;
import org.springframework.beans.factory.BeanClassLoaderAware;
import org.springframework.beans.factory.config.BeanDefinition;
import org.springframework.beans.factory.config.BeanDefinitionHolder;
import org.springframework.beans.factory.config.ConfigurableListableBeanFactory;
import org.springframework.beans.factory.config.RuntimeBeanReference;
import org.springframework.beans.factory.config.SingletonBeanRegistry;
import org.springframework.beans.factory.support.AbstractBeanDefinition;
import org.springframework.beans.factory.support.BeanDefinitionBuilder;
import org.springframework.beans.factory.support.BeanDefinitionRegistry;
import org.springframework.beans.factory.support.BeanDefinitionRegistryPostProcessor;
import org.springframework.beans.factory.support.BeanNameGenerator;
import org.springframework.beans.factory.support.ManagedList;
import org.springframework.context.EnvironmentAware;
import org.springframework.context.ResourceLoaderAware;
import org.springframework.context.annotation.AnnotationBeanNameGenerator;
import org.springframework.context.annotation.AnnotationConfigUtils;
import org.springframework.context.annotation.ClassPathBeanDefinitionScanner;
import org.springframework.context.annotation.ConfigurationClassPostProcessor;
import org.springframework.core.annotation.AnnotationAttributes;
import org.springframework.core.env.Environment;
import org.springframework.core.io.ResourceLoader;
import org.springframework.core.type.filter.AnnotationTypeFilter;
import org.springframework.util.CollectionUtils;
import org.springframework.util.ObjectUtils;
import org.springframework.util.StringUtils;

import java.lang.annotation.Annotation;
import java.util.Arrays;
import java.util.Collection;
import java.util.HashMap;
import java.util.LinkedHashSet;
import java.util.List;
import java.util.Map;
import java.util.Set;

import static org.apache.dubbo.config.spring.beans.factory.annotation.ServiceBeanNameBuilder.create;
import static org.apache.dubbo.config.spring.util.AnnotationUtils.resolveServiceInterfaceClass;
import static org.apache.dubbo.config.spring.util.ObjectUtils.of;
import static org.springframework.beans.factory.support.BeanDefinitionBuilder.rootBeanDefinition;
import static org.springframework.context.annotation.AnnotationConfigUtils.CONFIGURATION_BEAN_NAME_GENERATOR;
import static org.springframework.core.annotation.AnnotatedElementUtils.findMergedAnnotation;
<<<<<<< HEAD
=======
import static org.springframework.core.annotation.AnnotationUtils.getAnnotationAttributes;
>>>>>>> 5d82371e
import static org.springframework.util.ClassUtils.resolveClassName;

/**
 * {@link Service} Annotation
 * {@link BeanDefinitionRegistryPostProcessor Bean Definition Registry Post Processor}
 *
 * @since 2.5.8
 */
public class ServiceAnnotationBeanPostProcessor implements BeanDefinitionRegistryPostProcessor, EnvironmentAware,
        ResourceLoaderAware, BeanClassLoaderAware {


    private final Logger logger = LoggerFactory.getLogger(getClass());

    private final Set<String> packagesToScan;

    private Environment environment;

    private ResourceLoader resourceLoader;

    private ClassLoader classLoader;

    public ServiceAnnotationBeanPostProcessor(String... packagesToScan) {
        this(Arrays.asList(packagesToScan));
    }

    public ServiceAnnotationBeanPostProcessor(Collection<String> packagesToScan) {
        this(new LinkedHashSet<>(packagesToScan));
    }

    public ServiceAnnotationBeanPostProcessor(Set<String> packagesToScan) {
        this.packagesToScan = packagesToScan;
    }

    @Override
    public void postProcessBeanDefinitionRegistry(BeanDefinitionRegistry registry) throws BeansException {

        Set<String> resolvedPackagesToScan = resolvePackagesToScan(packagesToScan);

        if (!CollectionUtils.isEmpty(resolvedPackagesToScan)) {
            registerServiceBeans(resolvedPackagesToScan, registry);
        } else {
            if (logger.isWarnEnabled()) {
                logger.warn("packagesToScan is empty , ServiceBean registry will be ignored!");
            }
        }

    }


    /**
     * Registers Beans whose classes was annotated {@link Service}
     *
     * @param packagesToScan The base packages to scan
     * @param registry       {@link BeanDefinitionRegistry}
     */
    private void registerServiceBeans(Set<String> packagesToScan, BeanDefinitionRegistry registry) {

        DubboClassPathBeanDefinitionScanner scanner =
                new DubboClassPathBeanDefinitionScanner(registry, environment, resourceLoader);

        BeanNameGenerator beanNameGenerator = resolveBeanNameGenerator(registry);

        scanner.setBeanNameGenerator(beanNameGenerator);

        scanner.addIncludeFilter(new AnnotationTypeFilter(Service.class));

        /**
         * Add the compatibility for legacy Dubbo's @Service
         *
         * The issue : https://github.com/apache/dubbo/issues/4330
         * @since 2.7.3
         */
        scanner.addIncludeFilter(new AnnotationTypeFilter(com.alibaba.dubbo.config.annotation.Service.class));

        for (String packageToScan : packagesToScan) {

            // Registers @Service Bean first
            scanner.scan(packageToScan);

            // Finds all BeanDefinitionHolders of @Service whether @ComponentScan scans or not.
            Set<BeanDefinitionHolder> beanDefinitionHolders =
                    findServiceBeanDefinitionHolders(scanner, packageToScan, registry, beanNameGenerator);

            if (!CollectionUtils.isEmpty(beanDefinitionHolders)) {

                for (BeanDefinitionHolder beanDefinitionHolder : beanDefinitionHolders) {
                    registerServiceBean(beanDefinitionHolder, registry, scanner);
                }

                if (logger.isInfoEnabled()) {
                    logger.info(beanDefinitionHolders.size() + " annotated Dubbo's @Service Components { " +
                            beanDefinitionHolders +
                            " } were scanned under package[" + packageToScan + "]");
                }

            } else {

                if (logger.isWarnEnabled()) {
                    logger.warn("No Spring Bean annotating Dubbo's @Service was found under package["
                            + packageToScan + "]");
                }

            }

        }

    }

    /**
     * It'd better to use BeanNameGenerator instance that should reference
     * {@link ConfigurationClassPostProcessor#componentScanBeanNameGenerator},
     * thus it maybe a potential problem on bean name generation.
     *
     * @param registry {@link BeanDefinitionRegistry}
     * @return {@link BeanNameGenerator} instance
     * @see SingletonBeanRegistry
     * @see AnnotationConfigUtils#CONFIGURATION_BEAN_NAME_GENERATOR
     * @see ConfigurationClassPostProcessor#processConfigBeanDefinitions
     * @since 2.5.8
     */
    private BeanNameGenerator resolveBeanNameGenerator(BeanDefinitionRegistry registry) {

        BeanNameGenerator beanNameGenerator = null;

        if (registry instanceof SingletonBeanRegistry) {
            SingletonBeanRegistry singletonBeanRegistry = SingletonBeanRegistry.class.cast(registry);
            beanNameGenerator = (BeanNameGenerator) singletonBeanRegistry.getSingleton(CONFIGURATION_BEAN_NAME_GENERATOR);
        }

        if (beanNameGenerator == null) {

            if (logger.isInfoEnabled()) {

                logger.info("BeanNameGenerator bean can't be found in BeanFactory with name ["
                        + CONFIGURATION_BEAN_NAME_GENERATOR + "]");
                logger.info("BeanNameGenerator will be a instance of " +
                        AnnotationBeanNameGenerator.class.getName() +
                        " , it maybe a potential problem on bean name generation.");
            }

            beanNameGenerator = new AnnotationBeanNameGenerator();

        }

        return beanNameGenerator;

    }

    /**
     * Finds a {@link Set} of {@link BeanDefinitionHolder BeanDefinitionHolders} whose bean type annotated
     * {@link Service} Annotation.
     *
     * @param scanner       {@link ClassPathBeanDefinitionScanner}
     * @param packageToScan pachage to scan
     * @param registry      {@link BeanDefinitionRegistry}
     * @return non-null
     * @since 2.5.8
     */
    private Set<BeanDefinitionHolder> findServiceBeanDefinitionHolders(
            ClassPathBeanDefinitionScanner scanner, String packageToScan, BeanDefinitionRegistry registry,
            BeanNameGenerator beanNameGenerator) {

        Set<BeanDefinition> beanDefinitions = scanner.findCandidateComponents(packageToScan);

        Set<BeanDefinitionHolder> beanDefinitionHolders = new LinkedHashSet<>(beanDefinitions.size());

        for (BeanDefinition beanDefinition : beanDefinitions) {

            String beanName = beanNameGenerator.generateBeanName(beanDefinition, registry);
            BeanDefinitionHolder beanDefinitionHolder = new BeanDefinitionHolder(beanDefinition, beanName);
            beanDefinitionHolders.add(beanDefinitionHolder);

        }

        return beanDefinitionHolders;

    }

    /**
     * Registers {@link ServiceBean} from new annotated {@link Service} {@link BeanDefinition}
     *
     * @param beanDefinitionHolder
     * @param registry
     * @param scanner
     * @see ServiceBean
     * @see BeanDefinition
     */
    private void registerServiceBean(BeanDefinitionHolder beanDefinitionHolder, BeanDefinitionRegistry registry,
                                     DubboClassPathBeanDefinitionScanner scanner) {

        Class<?> beanClass = resolveClass(beanDefinitionHolder);

<<<<<<< HEAD
        Service service = findMergedAnnotation(beanClass, Service.class);
=======
        Annotation service = findServiceAnnotation(beanClass);
>>>>>>> 5d82371e

        /**
         * The {@link AnnotationAttributes} of @Service annotation
         */
        AnnotationAttributes serviceAnnotationAttributes = getAnnotationAttributes(service, false, false);

        Class<?> interfaceClass = resolveServiceInterfaceClass(serviceAnnotationAttributes, beanClass);

        String annotatedServiceBeanName = beanDefinitionHolder.getBeanName();

        AbstractBeanDefinition serviceBeanDefinition =
                buildServiceBeanDefinition(service, serviceAnnotationAttributes, interfaceClass, annotatedServiceBeanName);

        // ServiceBean Bean name
        String beanName = generateServiceBeanName(serviceAnnotationAttributes, interfaceClass);

        if (scanner.checkCandidate(beanName, serviceBeanDefinition)) { // check duplicated candidate bean
            registry.registerBeanDefinition(beanName, serviceBeanDefinition);

            if (logger.isInfoEnabled()) {
                logger.info("The BeanDefinition[" + serviceBeanDefinition +
                        "] of ServiceBean has been registered with name : " + beanName);
            }

        } else {

            if (logger.isWarnEnabled()) {
                logger.warn("The Duplicated BeanDefinition[" + serviceBeanDefinition +
                        "] of ServiceBean[ bean name : " + beanName +
                        "] was be found , Did @DubboComponentScan scan to same package in many times?");
            }

        }

    }


    /**
     * Find the {@link Annotation annotation} of @Service
     *
     * @param beanClass the {@link Class class} of Bean
     * @return <code>null</code> if not found
     * @since 2.7.3
     */
    private Annotation findServiceAnnotation(Class<?> beanClass) {
        Annotation service = findMergedAnnotation(beanClass, Service.class);
        if (service == null) {
            service = findMergedAnnotation(beanClass, com.alibaba.dubbo.config.annotation.Service.class);
        }
        return service;
    }

    /**
     * Generates the bean name of {@link ServiceBean}
     *
     * @param serviceAnnotationAttributes
     * @param interfaceClass              the class of interface annotated {@link Service}
     * @return ServiceBean@interfaceClassName#annotatedServiceBeanName
     * @since 2.7.3
     */
    private String generateServiceBeanName(AnnotationAttributes serviceAnnotationAttributes, Class<?> interfaceClass) {
        ServiceBeanNameBuilder builder = create(interfaceClass, environment)
                .group(serviceAnnotationAttributes.getString("group"))
                .version(serviceAnnotationAttributes.getString("version"));
        return builder.build();
    }

    private Class<?> resolveClass(BeanDefinitionHolder beanDefinitionHolder) {

        BeanDefinition beanDefinition = beanDefinitionHolder.getBeanDefinition();

        return resolveClass(beanDefinition);

    }

    private Class<?> resolveClass(BeanDefinition beanDefinition) {

        String beanClassName = beanDefinition.getBeanClassName();

        return resolveClassName(beanClassName, classLoader);

    }

    private Set<String> resolvePackagesToScan(Set<String> packagesToScan) {
        Set<String> resolvedPackagesToScan = new LinkedHashSet<String>(packagesToScan.size());
        for (String packageToScan : packagesToScan) {
            if (StringUtils.hasText(packageToScan)) {
                String resolvedPackageToScan = environment.resolvePlaceholders(packageToScan.trim());
                resolvedPackagesToScan.add(resolvedPackageToScan);
            }
        }
        return resolvedPackagesToScan;
    }

    /**
     * Build the {@link AbstractBeanDefinition Bean Definition}
     *
     * @param serviceAnnotation
     * @param serviceAnnotationAttributes
     * @param interfaceClass
     * @param annotatedServiceBeanName
     * @return
     * @since 2.7.3
     */
    private AbstractBeanDefinition buildServiceBeanDefinition(Annotation serviceAnnotation,
                                                              AnnotationAttributes serviceAnnotationAttributes,
                                                              Class<?> interfaceClass,
                                                              String annotatedServiceBeanName) {

        BeanDefinitionBuilder builder = rootBeanDefinition(ServiceBean.class);

        AbstractBeanDefinition beanDefinition = builder.getBeanDefinition();

        MutablePropertyValues propertyValues = beanDefinition.getPropertyValues();

        String[] ignoreAttributeNames = of("provider", "monitor", "application", "module", "registry", "protocol",
                "interface", "interfaceName", "parameters");

        propertyValues.addPropertyValues(new AnnotationPropertyValuesAdapter(serviceAnnotation, environment, ignoreAttributeNames));

        // References "ref" property to annotated-@Service Bean
        addPropertyReference(builder, "ref", annotatedServiceBeanName);
        // Set interface
        builder.addPropertyValue("interface", interfaceClass.getName());
        // Convert parameters into map
        builder.addPropertyValue("parameters", convertParameters(serviceAnnotationAttributes.getStringArray("parameters")));

        /**
         * Add {@link org.apache.dubbo.config.ProviderConfig} Bean reference
         */
        String providerConfigBeanName = serviceAnnotationAttributes.getString("provider");
        if (StringUtils.hasText(providerConfigBeanName)) {
            addPropertyReference(builder, "provider", providerConfigBeanName);
        }

        /**
         * Add {@link org.apache.dubbo.config.MonitorConfig} Bean reference
         */
        String monitorConfigBeanName = serviceAnnotationAttributes.getString("monitor");
        if (StringUtils.hasText(monitorConfigBeanName)) {
            addPropertyReference(builder, "monitor", monitorConfigBeanName);
        }

        /**
         * Add {@link org.apache.dubbo.config.ApplicationConfig} Bean reference
         */
        String applicationConfigBeanName = serviceAnnotationAttributes.getString("application");
        if (StringUtils.hasText(applicationConfigBeanName)) {
            addPropertyReference(builder, "application", applicationConfigBeanName);
        }

        /**
         * Add {@link org.apache.dubbo.config.ModuleConfig} Bean reference
         */
        String moduleConfigBeanName = serviceAnnotationAttributes.getString("module");
        if (StringUtils.hasText(moduleConfigBeanName)) {
            addPropertyReference(builder, "module", moduleConfigBeanName);
        }


        /**
         * Add {@link org.apache.dubbo.config.RegistryConfig} Bean reference
         */
        String[] registryConfigBeanNames = serviceAnnotationAttributes.getStringArray("registry");

        List<RuntimeBeanReference> registryRuntimeBeanReferences = toRuntimeBeanReferences(registryConfigBeanNames);

        if (!registryRuntimeBeanReferences.isEmpty()) {
            builder.addPropertyValue("registries", registryRuntimeBeanReferences);
        }

        /**
         * Add {@link org.apache.dubbo.config.ProtocolConfig} Bean reference
         */
        String[] protocolConfigBeanNames = serviceAnnotationAttributes.getStringArray("protocol");

        List<RuntimeBeanReference> protocolRuntimeBeanReferences = toRuntimeBeanReferences(protocolConfigBeanNames);

        if (!protocolRuntimeBeanReferences.isEmpty()) {
            builder.addPropertyValue("protocols", protocolRuntimeBeanReferences);
        }

        return builder.getBeanDefinition();

    }


    private ManagedList<RuntimeBeanReference> toRuntimeBeanReferences(String... beanNames) {

        ManagedList<RuntimeBeanReference> runtimeBeanReferences = new ManagedList<>();

        if (!ObjectUtils.isEmpty(beanNames)) {

            for (String beanName : beanNames) {

                String resolvedBeanName = environment.resolvePlaceholders(beanName);

                runtimeBeanReferences.add(new RuntimeBeanReference(resolvedBeanName));
            }

        }

        return runtimeBeanReferences;

    }

    private void addPropertyReference(BeanDefinitionBuilder builder, String propertyName, String beanName) {
        String resolvedBeanName = environment.resolvePlaceholders(beanName);
        builder.addPropertyReference(propertyName, resolvedBeanName);
    }


    private Map<String, String> convertParameters(String[] parameters) {
        if (ArrayUtils.isEmpty(parameters)) {
            return null;
        }

        if (parameters.length % 2 != 0) {
            throw new IllegalArgumentException("parameter attribute must be paired with key followed by value");
        }

        Map<String, String> map = new HashMap<>();
        for (int i = 0; i < parameters.length; i += 2) {
            map.put(parameters[i], parameters[i + 1]);
        }
        return map;
    }

    @Override
    public void postProcessBeanFactory(ConfigurableListableBeanFactory beanFactory) throws BeansException {

    }

    @Override
    public void setEnvironment(Environment environment) {
        this.environment = environment;
    }

    @Override
    public void setResourceLoader(ResourceLoader resourceLoader) {
        this.resourceLoader = resourceLoader;
    }

    @Override
    public void setBeanClassLoader(ClassLoader classLoader) {
        this.classLoader = classLoader;
    }

}<|MERGE_RESOLUTION|>--- conflicted
+++ resolved
@@ -66,10 +66,7 @@
 import static org.springframework.beans.factory.support.BeanDefinitionBuilder.rootBeanDefinition;
 import static org.springframework.context.annotation.AnnotationConfigUtils.CONFIGURATION_BEAN_NAME_GENERATOR;
 import static org.springframework.core.annotation.AnnotatedElementUtils.findMergedAnnotation;
-<<<<<<< HEAD
-=======
 import static org.springframework.core.annotation.AnnotationUtils.getAnnotationAttributes;
->>>>>>> 5d82371e
 import static org.springframework.util.ClassUtils.resolveClassName;
 
 /**
@@ -263,11 +260,7 @@
 
         Class<?> beanClass = resolveClass(beanDefinitionHolder);
 
-<<<<<<< HEAD
-        Service service = findMergedAnnotation(beanClass, Service.class);
-=======
         Annotation service = findServiceAnnotation(beanClass);
->>>>>>> 5d82371e
 
         /**
          * The {@link AnnotationAttributes} of @Service annotation
